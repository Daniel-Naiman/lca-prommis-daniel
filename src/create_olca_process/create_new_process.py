--- conflicted
+++ resolved
@@ -1,266 +1,170 @@
-########################################################################################################
-# This script creates a new process in openLCA
-# This code builds on three main existing libraries:
-    # 1. netlolca
-    # 2. olca_schema
-    # 3. olca_ipc
-
-# Import libraries
-########################################################################################################
-import pandas as pd
-import olca_schema as olca
-import olca_ipc
-import netlolca
-from netlolca import NetlOlca
-import logging
-import re
-import uuid
-import datetime
-from search_flows import search_and_select
-from search_flows import search_and_select
-from create_exchange_elementary_flow import create_exchange_elementary_flow
-from create_exchange_pr_wa_flow import create_exchange_pr_wa_flow
-import olca_schema.units as o_units
-
-logger = logging.getLogger(__name__)
-
-
-########################################################
-# Define main function
-########################################################
-# Arguments:
-    # a. Dataframe with process data
-    # b. Process name
-    # c. Process description
-
-def create_new_process(client, df, process_name, process_description):
-    # client is initialized before running this function
-    # client = olca_ipc.Client()
-    # 1. Read dataframe and review its structure
-    df = read_dataframe(df)
-
-    # 2. Create empty process
-    process = create_empty_process(client, process_name, process_description)
-    # TODO: use function from netlolca to create a new process
-
-    # 3. Create exchanges
-    exchanges = []
-
-    # Loop through the dataframe, find reference product, and create exchange for it
-    for index, row in df.iterrows():
-        # Gives you the option to try again if you make a mistake
-        while True:
-            try:
-                product = row['Flow_Name']
-                unit = row['LCA_Unit']
-                amount = row['LCA_Amount']
-                is_input = row['Is_Input']
-                # TODO: add a check to see if there is more than one reference product. Just want to have a warning printed.
-                if row['Reference_Product']:
-                    exchange = create_ref_product_exchange(client, product, amount, unit, is_input, row['Reference_Product'])
-                    exchanges.append(exchange)
-                    break
-                else:
-                    # If elementary flow, then we don't need to search for a process.
-                    if row['Category'].lower() == 'elementary flows':
-                        exchange = create_exchange_elementary_flow(client, flow_uuid, unit, amount, is_input)
-                        exchanges.append(exchange)
-                        break
-                    
-                    # If product flow, then we need to search for a process.
-                    elif row['Category'].lower() == 'technosphere flows' or row['Category'].lower() == 'product flows':
-                        flow_uuid, provider_uuid = search_and_select(keywords=product, flow_type_str='product', client=client)
-                    # If waste flow, then we need to search for a process.
-                    elif row['Category'].lower() == 'waste flows':
-                        flow_uuid, provider_uuid = search_and_select(keywords=product, flow_type_str='waste', client=client)
-                    else:
-                        raise ValueError(f"Invalid category: {row['Category']}. Must be one of: elementary flows, product flows, technosphere flows, waste flows.")
-                    
-                    if flow_uuid is None:
-                        raise ValueError("No flow found.")
-                    elif provider_uuid is None:
-                        print('Warning: no process found for flow. You may continue without a process, or you can try again.')
-                        retry_response = input("Do you want to try again? (y/n): ").strip()
-                        if retry_response.lower().startswith('y'):
-                            continue
-                        elif retry_response.lower().startswith('n'):
-                            print('Continuing without a process.')
-                            exchange = create_exchange_pr_wa_flow(client, flow_uuid, provider_uuid, amount, unit, is_input)
-                            exchanges.append(exchange)
-                            break
-                    else:
-                        # TODO: create exchange for product and waste flows
-                        exchange = create_exchange_pr_wa_flow(client, flow_uuid, provider_uuid, amount, unit, is_input)
-                        exchanges.append(exchange)
-                        break
-                    
-            except TypeError as e:
-                print(f"Error creating exchange for flow: {e}")
-                retry_response = input("Do you want to try again? (y/n): ").strip()
-                if retry_response.lower().startswith('y'):
-                    continue
-                elif retry_response.lower().startswith('n'):
-                    break
-
-
-    # 4. Create process
-    process.exchanges = exchanges
-
-    # 5. Save process to openLCA
-    created_process = client.client.put(process)
-    print(f"Successfully created process: {process_name}")
-    print(f"Process saved successfully to openLCA database!")    
-    return created_process
-
-########################################################
-# Define helper functions
-########################################################
-
-# Read dataframe and review its structure
-########################################################
-
-def read_dataframe(df):
-    # Read dataframe - handle both file path and DataFrame object
-    if isinstance(df, str):
-        # If df is a string (file path), read the CSV file
-        df = pd.read_csv(df)
-    elif isinstance(df, pd.DataFrame):
-        # If df is already a DataFrame, use it directly
-        pass
-    else:
-        raise TypeError("df must be either a file path (string) or a pandas DataFrame")
-    
-    # Validate structure
-    # The dataframe should have the following columns:
-    # Flow_Name, LCA_Amount, LCA_Unit, Is_Input, Reference_Product, Flow_Type
-
-    required_columns = ['Flow_Name', 'LCA_Amount', 'LCA_Unit', 'Is_Input', 'Reference_Product', 'Flow_Type']
-    if not all(col in df.columns for col in required_columns):
-        raise ValueError(f"The dataframe must have the following columns: {required_columns}")
-    return df
-
-# Create empty process 
-########################################################
-def create_empty_process(client, process_name, process_description):
-    process_id = generate_id("process")
-    process = olca.Process(
-        id=process_id,
-        name=process_name,
-        description=process_description,
-        process_type=olca.ProcessType.UNIT_PROCESS,
-        version="1.0.0",
-        last_change=datetime.datetime.now().isoformat()
-    )
-    
-    return process
-
-# Generate ID
-########################################################
-
-def generate_id(prefix: str = "entity") -> str:
-    """
-    Generate a unique ID for openLCA entities.
-    
-    Args:
-        prefix (str): Prefix for the ID (e.g., 'process', 'flow', 'unit') - Note: prefix is ignored to comply with database VARCHAR(36) limit
-    
-    Returns:
-        str: Unique ID (36-character UUID string)
-    """
-<<<<<<< HEAD
-    return str(uuid.uuid4())
-
-# Create exchange for reference product
-########################################################
-def create_ref_product_exchange(client, flowName, amount, unit, isInput, isRef):
-    # get unit object from unit name passed in the function
-    unit_obj = o_units.unit_ref(unit)
-    
-    # Find a flow property that contains this unit
-    flow_property = find_flow_property_for_unit(client, unit_obj)
-    if flow_property is None:
-        raise ValueError(f"Could not find a flow property for unit '{unit_obj.name}' in the openLCA database")
-    
-    # Create reference to the flow property
-    flow_property_ref = olca.Ref(
-        id=flow_property.id,
-        name=flow_property.name
-    )
-    
-    # Create flow property factor with proper reference
-    ex_flow_property_factor = olca.FlowPropertyFactor(
-        conversion_factor = 1.0,
-        is_ref_flow_property = True,
-        flow_property = flow_property_ref
-    )
-    
-    #Create flow with proper flow properties
-    ex_flow = olca.Flow(
-        id = generate_id(),
-        name = flowName,
-        description = f"Product flow for {flowName}",
-        flow_type = olca.FlowType.PRODUCT_FLOW,
-        flow_properties = [ex_flow_property_factor]
-    )
-    
-    # Save the flow to the database first
-    saved_flow = client.client.put(ex_flow)
-    print(f"Created flow: {saved_flow.name} with ID: {saved_flow.id}")
-    
-    # Create a flow reference for the exchange
-    flow_ref = olca.Ref(
-        id=saved_flow.id,
-        name=saved_flow.name
-    )
-    
-    # Use the saved flow reference to create the exchange
-    exchange = olca.Exchange(
-        flow = flow_ref,
-        flow_property = ex_flow_property_factor,
-        unit = unit_obj,
-        amount = amount,
-        is_input = isInput,
-        is_quantitative_reference = isRef
-    )
-    
-    return exchange
-
-# Helper function to find flow property for a unit
-def find_flow_property_for_unit(client, unit_obj):
-    """
-    Find a flow property that contains the given unit.
-    
-    Args:
-        client: NetlOlca client object
-        unit_obj: The unit object to find a flow property for
-    
-    Returns:
-        olca.FlowProperty: A flow property containing this unit or None if not found
-    """
-    try:
-        # Get all flow properties using NetlOlca's method
-        flow_properties = client.get_all(olca.FlowProperty)
-        
-        # Search through flow properties to find one that has the unit in its unit group
-        for flow_property in flow_properties:
-            if hasattr(flow_property, 'unit_group') and flow_property.unit_group:
-                # Get the unit group
-                if hasattr(flow_property.unit_group, 'id'):
-                    unit_group = client.client.get(olca.UnitGroup, flow_property.unit_group.id)
-                    if hasattr(unit_group, 'units') and unit_group.units:
-                        for unit in unit_group.units:
-                            if hasattr(unit, 'id') and hasattr(unit_obj, 'id'):
-                                if unit.id == unit_obj.id:
-                                    return flow_property
-                            elif hasattr(unit, 'name') and hasattr(unit_obj, 'name'):
-                                if unit.name == unit_obj.name:
-                                    return flow_property
-                                    
-    except Exception as e:
-        print(f"Error finding flow property for unit: {e}")
-        
-    return None
-=======
-    return str(uuid.uuid4())
-
->>>>>>> 3d036355
+########################################################################################################
+# This script creates a new process in openLCA
+# This code builds on three main existing libraries:
+    # 1. netlolca
+    # 2. olca_schema
+    # 3. olca_ipc
+
+# Import libraries
+########################################################################################################
+import pandas as pd
+import olca_schema as olca
+import olca_ipc
+import netlolca
+from netlolca import NetlOlca
+import logging
+import re
+import uuid
+import datetime
+from search_flows import search_and_select
+from search_flows import search_and_select
+from create_exchange_elementary_flow import create_exchange_elementary_flow
+from create_exchange_pr_wa_flow import create_exchange_pr_wa_flow
+import olca_schema.units as o_units
+
+logger = logging.getLogger(__name__)
+
+
+########################################################
+# Define main function
+########################################################
+# Arguments:
+    # a. Dataframe with process data
+    # b. Process name
+    # c. Process description
+
+def create_new_process(client, df, process_name, process_description):
+    # client is initialized before running this function
+    # client = olca_ipc.Client()
+    # 1. Read dataframe and review its structure
+    df = read_dataframe(df)
+
+    # 2. Create empty process
+    process = create_empty_process(client, process_name, process_description)
+    # TODO: use function from netlolca to create a new process
+
+    # 3. Create exchanges
+    exchanges = []
+
+    # Loop through the dataframe, find reference product, and create exchange for it
+    for index, row in df.iterrows():
+        # Gives you the option to try again if you make a mistake
+        while True:
+            try:
+                product = row['Flow_Name']
+                unit = row['LCA_Unit']
+                amount = row['LCA_Amount']
+                is_input = row['Is_Input']
+                # TODO: add a check to see if there is more than one reference product. Just want to have a warning printed.
+                if row['Reference_Product']:
+                    exchange = create_ref_product_exchange(client, product, amount, unit, is_input, row['Reference_Product'])
+                    exchanges.append(exchange)
+                    break
+                else:
+                    # If elementary flow, then we don't need to search for a process.
+                    if row['Category'].lower() == 'elementary flows':
+                        exchange = create_exchange_elementary_flow(client, flow_uuid, unit, amount, is_input)
+                        exchanges.append(exchange)
+                        break
+                    
+                    # If product flow, then we need to search for a process.
+                    elif row['Category'].lower() == 'technosphere flows' or row['Category'].lower() == 'product flows':
+                        flow_uuid, provider_uuid = search_and_select(keywords=product, flow_type_str='product', client=client)
+                    # If waste flow, then we need to search for a process.
+                    elif row['Category'].lower() == 'waste flows':
+                        flow_uuid, provider_uuid = search_and_select(keywords=product, flow_type_str='waste', client=client)
+                    else:
+                        raise ValueError(f"Invalid category: {row['Category']}. Must be one of: elementary flows, product flows, technosphere flows, waste flows.")
+                    
+                    if flow_uuid is None:
+                        raise ValueError("No flow found.")
+                    elif provider_uuid is None:
+                        print('Warning: no process found for flow. You may continue without a process, or you can try again.')
+                        retry_response = input("Do you want to try again? (y/n): ").strip()
+                        if retry_response.lower().startswith('y'):
+                            continue
+                        elif retry_response.lower().startswith('n'):
+                            print('Continuing without a process.')
+                            exchange = create_exchange_pr_wa_flow(client, flow_uuid, provider_uuid, amount, unit, is_input)
+                            exchanges.append(exchange)
+                            break
+                    else:
+                        # TODO: create exchange for product and waste flows
+                        exchange = create_exchange_pr_wa_flow(client, flow_uuid, provider_uuid, amount, unit, is_input)
+                        exchanges.append(exchange)
+                        break
+                    
+            except TypeError as e:
+                print(f"Error creating exchange for flow: {e}")
+                retry_response = input("Do you want to try again? (y/n): ").strip()
+                if retry_response.lower().startswith('y'):
+                    continue
+                elif retry_response.lower().startswith('n'):
+                    break
+
+
+    # 4. Create process
+    process.exchanges = exchanges
+
+    # 5. Save process to openLCA
+    created_process = client.client.put(process)
+    print(f"Successfully created process: {process_name}")
+    print(f"Process saved successfully to openLCA database!")    
+    return created_process
+
+########################################################
+# Define helper functions
+########################################################
+
+# Read dataframe and review its structure
+########################################################
+
+def read_dataframe(df):
+    # Read dataframe - handle both file path and DataFrame object
+    if isinstance(df, str):
+        # If df is a string (file path), read the CSV file
+        df = pd.read_csv(df)
+    elif isinstance(df, pd.DataFrame):
+        # If df is already a DataFrame, use it directly
+        pass
+    else:
+        raise TypeError("df must be either a file path (string) or a pandas DataFrame")
+    
+    # Validate structure
+    # The dataframe should have the following columns:
+    # Flow_Name, LCA_Amount, LCA_Unit, Is_Input, Reference_Product, Flow_Type
+
+    required_columns = ['Flow_Name', 'LCA_Amount', 'LCA_Unit', 'Is_Input', 'Reference_Product', 'Flow_Type']
+    if not all(col in df.columns for col in required_columns):
+        raise ValueError(f"The dataframe must have the following columns: {required_columns}")
+    return df
+
+# Create empty process 
+########################################################
+def create_empty_process(client, process_name, process_description):
+    process_id = generate_id("process")
+    process = olca.Process(
+        id=process_id,
+        name=process_name,
+        description=process_description,
+        process_type=olca.ProcessType.UNIT_PROCESS,
+        version="1.0.0",
+        last_change=datetime.datetime.now().isoformat()
+    )
+    
+    return process
+
+# Generate ID
+########################################################
+
+def generate_id(prefix: str = "entity") -> str:
+    """
+    Generate a unique ID for openLCA entities.
+    
+    Args:
+        prefix (str): Prefix for the ID (e.g., 'process', 'flow', 'unit') - Note: prefix is ignored to comply with database VARCHAR(36) limit
+    
+    Returns:
+        str: Unique ID (36-character UUID string)
+    """
+    return str(uuid.uuid4())